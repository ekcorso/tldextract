import doctest
import logging
import os
import sys
import tempfile
import traceback
import unittest

import tldextract


def _temporary_file():
    """ Make a writable temporary file and return its absolute path.
    """
    return tempfile.mkstemp()[1]


fake_suffix_list_url = "file://" + os.path.join(
    os.path.dirname(os.path.abspath(__file__)),
    'fixtures/fake_suffix_list_fixture.dat'
)

extract = tldextract.TLDExtract(cache_file=_temporary_file())
extract_no_cache = tldextract.TLDExtract(cache_file=False)
extract_using_real_local_suffix_list = tldextract.TLDExtract(cache_file=_temporary_file())
extract_using_real_local_suffix_list_no_cache = tldextract.TLDExtract(cache_file=False)
extract_using_fallback_to_snapshot_no_cache = tldextract.TLDExtract(
    cache_file=None,
    suffix_list_url=None
)
extract_using_fake_suffix_list = tldextract.TLDExtract(
    cache_file=_temporary_file(),
    suffix_list_url=fake_suffix_list_url
)
extract_using_fake_suffix_list_no_cache = tldextract.TLDExtract(
    cache_file=None,
    suffix_list_url=fake_suffix_list_url
)


class IntegrationTest(unittest.TestCase):

    def test_log_snapshot_diff(self):
        logging.basicConfig(level=logging.DEBUG)

        extractor = tldextract.TLDExtract()
        try:
            os.remove(extractor.cache_file)
        except (IOError, OSError):
<<<<<<< HEAD
            pass
=======
            logging.warning(traceback.format_exc())
>>>>>>> d256649f

        # TODO: if .tld_set_snapshot is up to date, this won't trigger a diff
        extractor('ignore.com')

    def test_bad_kwargs(self):
        self.assertRaises(
            ValueError,
            tldextract.TLDExtract,
            cache_file=False, suffix_list_url=False, fallback_to_snapshot=False
        )

    def test_fetch_and_suffix_list_conflict(self):
        """ Make sure we support both fetch and suffix_list_url kwargs for this version.

        GitHub issue #41.
        """
        extractor = tldextract.TLDExtract(suffix_list_url='foo', fetch=False)
        assert not extractor.suffix_list_url

class ExtractTest(unittest.TestCase):
    def assertExtract(self, expected_subdomain, expected_domain, expected_tld, url,
                      fns=(
                          extract,
                          extract_no_cache,
                          extract_using_real_local_suffix_list,
                          extract_using_real_local_suffix_list_no_cache,
                          extract_using_fallback_to_snapshot_no_cache
                      )):
        for fn in fns:
            ext = fn(url)
            self.assertEquals(expected_subdomain, ext.subdomain)
            self.assertEquals(expected_domain, ext.domain)
            self.assertEquals(expected_tld, ext.tld)

    def test_american(self):
        self.assertExtract('www', 'google', 'com', 'http://www.google.com')

    def test_british(self):
        self.assertExtract("www", "theregister", "co.uk", "http://www.theregister.co.uk")

    def test_no_subdomain(self):
        self.assertExtract("", "gmail", "com", "http://gmail.com")

    def test_nested_subdomain(self):
        self.assertExtract("media.forums", "theregister", "co.uk",
            "http://media.forums.theregister.co.uk")

    def test_odd_but_possible(self):
        self.assertExtract('www', 'www', 'com', 'http://www.www.com')
        self.assertExtract('', 'www', 'com', 'http://www.com')

    def test_local_host(self):
        self.assertExtract('', 'wiki', '', 'http://wiki/')
        self.assertExtract('wiki', 'bizarre', '', 'http://wiki.bizarre')

    def test_qualified_local_host(self):
        self.assertExtract('', 'wiki', 'info', 'http://wiki.info/')
        self.assertExtract('wiki', 'information', '', 'http://wiki.information/')

    def test_ip(self):
        self.assertExtract('', '216.22.0.192', '', 'http://216.22.0.192/')
        self.assertExtract('216.22', 'project', 'coop', 'http://216.22.project.coop/')

    def test_empty(self):
        self.assertExtract('', '', '', 'http://')

    def test_scheme(self):
        self.assertExtract('mail', 'google', 'com', 'https://mail.google.com/mail')
        self.assertExtract('mail', 'google', 'com', 'ssh://mail.google.com/mail')
        self.assertExtract('mail', 'google', 'com', '//mail.google.com/mail')
        self.assertExtract('mail', 'google', 'com', 'mail.google.com/mail', fns=(extract,))

    def test_port(self):
        self.assertExtract('www', 'github', 'com', 'git+ssh://www.github.com:8443/')

    def test_username(self):
        self.assertExtract('1337', 'warez', 'com', 'ftp://johndoe:5cr1p7k1dd13@1337.warez.com:2501')

    def test_query_fragment(self):
        self.assertExtract('', 'google', 'com', 'http://google.com?q=cats')
        self.assertExtract('', 'google', 'com', 'http://google.com#Welcome')
        self.assertExtract('', 'google', 'com', 'http://google.com/#Welcome')
        self.assertExtract('', 'google', 'com', 'http://google.com/s#Welcome')
        self.assertExtract('', 'google', 'com', 'http://google.com/s?q=cats#Welcome')

    def test_regex_order(self):
        self.assertExtract('www', 'parliament', 'uk', 'http://www.parliament.uk')
        self.assertExtract('www', 'parliament', 'co.uk', 'http://www.parliament.co.uk')

    def test_unhandled_by_iana(self):
        self.assertExtract('www', 'cgs', 'act.edu.au', 'http://www.cgs.act.edu.au/')
        self.assertExtract('www', 'google', 'com.au', 'http://www.google.com.au/')

    def test_tld_is_a_website_too(self):
        self.assertExtract('www', 'metp', 'net.cn', 'http://www.metp.net.cn')
        #self.assertExtract('www', 'net', 'cn', 'http://www.net.cn') # This is unhandled by the
        # PSL. Or is it?

    def test_dns_root_label(self):
        self.assertExtract('www', 'example', 'com', 'http://www.example.com./')


class ExtractTestUsingCustomSuffixListFile(unittest.TestCase):
    def test_suffix_which_is_not_in_custom_list(self):
        for fn in (extract_using_fake_suffix_list, extract_using_fake_suffix_list_no_cache):
            result = fn("www.google.com")
            self.assertEquals(result.suffix, "")

    def test_custom_suffixes(self):
        for fn in (extract_using_fake_suffix_list, extract_using_fake_suffix_list_no_cache):
            for custom_suffix in ('foo', 'bar', 'baz'):
                result = fn("www.foo.bar.baz.quux" + "." + custom_suffix)
                self.assertEquals(result.suffix, custom_suffix)


def test_suite():
    return unittest.TestSuite([
        doctest.DocTestSuite(tldextract.tldextract),
        unittest.TestLoader().loadTestsFromTestCase(IntegrationTest),
        unittest.TestLoader().loadTestsFromTestCase(ExtractTest),
        unittest.TestLoader().loadTestsFromTestCase(ExtractTestUsingCustomSuffixListFile),
    ])


def run_tests(stream=sys.stderr):
    suite = test_suite()
    unittest.TextTestRunner(stream).run(suite)


if __name__ == "__main__":
    run_tests()
<|MERGE_RESOLUTION|>--- conflicted
+++ resolved
@@ -47,11 +47,7 @@
         try:
             os.remove(extractor.cache_file)
         except (IOError, OSError):
-<<<<<<< HEAD
-            pass
-=======
             logging.warning(traceback.format_exc())
->>>>>>> d256649f
 
         # TODO: if .tld_set_snapshot is up to date, this won't trigger a diff
         extractor('ignore.com')
