# -*- coding: utf-8 -*-
"""`tldextract` accurately separates the gTLD or ccTLD (generic or country code
top-level domain) from the registered domain and subdomains of a URL.

    >>> import tldextract
    >>> tldextract.extract('http://forums.news.cnn.com/')
    ExtractResult(subdomain='forums.news', domain='cnn', suffix='com')
    >>> tldextract.extract('http://forums.bbc.co.uk/') # United Kingdom
    ExtractResult(subdomain='forums', domain='bbc', suffix='co.uk')
    >>> tldextract.extract('http://www.worldbank.org.kg/') # Kyrgyzstan
    ExtractResult(subdomain='www', domain='worldbank', suffix='org.kg')

`ExtractResult` is a namedtuple, so it's simple to access the parts you want.

    >>> ext = tldextract.extract('http://forums.bbc.co.uk')
    >>> ext.domain
    'bbc'
    >>> '.'.join(ext[:2]) # rejoin subdomain and domain
    'forums.bbc'
"""

from __future__ import with_statement

try:
    import cPickle as pickle
except ImportError:
    import pickle
import errno
from functools import wraps
import logging
from operator import itemgetter
import os
import sys
import warnings

try:
    import pkg_resources
except ImportError:
    class pkg_resources(object):
        """Fake pkg_resources interface which falls back to getting resources
        inside `tldextract`'s directory.
        """
        @classmethod
        def resource_stream(cls, package, resource_name):
            moddir = os.path.dirname(__file__)
            f = os.path.join(moddir, resource_name)
            return open(f)

import re
import socket
try: # pragma: no cover
    # Python 2
<<<<<<< HEAD
    from urllib2 import urlopen
=======
    from urllib2 import urlopen, URLError, Request
>>>>>>> d256649f
    from urlparse import scheme_chars
except ImportError: # pragma: no cover
    # Python 3
    from urllib.request import urlopen
    from urllib.parse import scheme_chars
    unicode = str

LOG = logging.getLogger("tldextract")

CACHE_FILE_DEFAULT = os.path.join(os.path.dirname(__file__), '.tld_cache_file.pickle')
CACHE_FILE = os.path.expanduser(os.environ.get("TLDEXTRACT_CACHE", CACHE_FILE_DEFAULT))

PUBLIC_SUFFIX_LIST_URL = \
    'http://mxr.mozilla.org/mozilla-central/source/netwerk/dns/effective_tld_names.dat?raw=1'

SCHEME_RE = re.compile(r'^([' + scheme_chars + ']+:)?//')
IP_RE = re.compile(r'^(([0-9]|[1-9][0-9]|1[0-9]{2}|2[0-4][0-9]|25[0-5])\.){3}([0-9]|[1-9][0-9]|1[0-9]{2}|2[0-4][0-9]|25[0-5])$')

class ExtractResult(tuple):
    'ExtractResult(subdomain, domain, suffix)'
    __slots__ = ()
    _fields = ('subdomain', 'domain', 'suffix')

    def __new__(_cls, subdomain, domain, suffix):
        'Create new instance of ExtractResult(subdomain, domain, suffix)'
        return tuple.__new__(_cls, (subdomain, domain, suffix))

    @classmethod
    def _make(cls, iterable, new=tuple.__new__, len=len):
        'Make a new ExtractResult object from a sequence or iterable'
        result = new(cls, iterable)
        if len(result) != 3:
            raise TypeError('Expected 3 arguments, got %d' % len(result))
        return result

    def __repr__(self):
        'Return a nicely formatted representation string'
        return 'ExtractResult(subdomain=%r, domain=%r, suffix=%r)' % self

    def _asdict(self):
        'Return a new dict which maps field names to their values'
        base_zip = zip(self._fields, self)
        zipped = base_zip + [('tld', self.tld)]
        return dict(zipped)

    def _replace(_self, **kwds):
        'Return a new ExtractResult object replacing specified fields with new values'
        result = _self._make(map(kwds.pop, ('subdomain', 'domain', 'suffix'), _self))
        if kwds:
            raise ValueError('Got unexpected field names: %r' % kwds.keys())
        return result

    def __getnewargs__(self):
        'Return self as a plain tuple.  Used by copy and pickle.'
        return tuple(self)

    subdomain = property(itemgetter(0), doc='Alias for field number 0')
    domain = property(itemgetter(1), doc='Alias for field number 1')
    suffix = property(itemgetter(2), doc='Alias for field number 2')

    @property
    def tld(self):
      warnings.warn('This use of tld is misleading. Use `suffix` instead.', DeprecationWarning)
      return self.suffix

    @property
    def registered_domain(self):
      """
      Joins the domain and suffix fields with a dot, if they're both set.

      >>> extract('http://forums.bbc.co.uk').registered_domain
      'bbc.co.uk'
      >>> extract('http://localhost:8080').registered_domain
      ''
      """
      if self.domain and self.suffix:
          return self.domain + '.' + self.suffix
      return ''

class TLDExtract(object):
    def __init__(self, cache_file=CACHE_FILE, suffix_list_url=PUBLIC_SUFFIX_LIST_URL, fetch=True,
                 fallback_to_snapshot=True):
        """
        Constructs a callable for extracting subdomain, domain, and suffix
        components from a URL.

        Upon calling it, it first checks for a Python-pickled `cache_file`.
        By default, the `cache_file` will live in the tldextract directory.

        You can disable the caching functionality of this module  by setting `cache_file` to False.

        If the `cache_file` does not exist (such as on the first run), a live HTTP request
        will be made to obtain the data at the `suffix_list_url` -- unless `suffix_list_url`
        evaluates to `False`. Therefore you can deactivate the HTTP request functionality
        by setting this argument to `False` or `None`, like `suffix_list_url=None`.

        The default URL points to the latest version of the Mozilla Public Suffix List, but any
        similar document could be specified.

        Local files can be specified by using the `file://` protocol. (See `urllib2` documentation.)

        If there is no `cache_file` loaded and no data is found from the `suffix_list_url`,
        the module will fall back to the included TLD set snapshot. If you do not want
        this behavior, you may set `fallback_to_snapshot` to False, and an exception will be
        raised instead.
        """
        if not fetch:
            LOG.warning("The 'fetch' argument is deprecated. Instead of specifying fetch, "
                        "you should specify suffix_list_url. The equivalent of fetch=False would "
                        "be suffix_list_url=None.")
        self.suffix_list_url = suffix_list_url if suffix_list_url and fetch else None
        self.cache_file = os.path.expanduser(cache_file or '')
        self.fallback_to_snapshot = fallback_to_snapshot
        if not (self.suffix_list_url or self.cache_file or self.fallback_to_snapshot):
            raise ValueError("The arguments you have provided disable all ways for tldextract "
                             "to obtain data. Please provide a suffix list data, a cache_file, "
                             "or set `fallback_to_snapshot` to `True`.")
        self._extractor = None

    def __call__(self, url):
        """
        Takes a string URL and splits it into its subdomain, domain, and
        suffix (effective TLD, gTLD, ccTLD, etc.) component.

        >>> extract = TLDExtract()
        >>> extract('http://forums.news.cnn.com/')
        ExtractResult(subdomain='forums.news', domain='cnn', suffix='com')
        >>> extract('http://forums.bbc.co.uk/')
        ExtractResult(subdomain='forums', domain='bbc', suffix='co.uk')
        """
        netloc = SCHEME_RE.sub("", url) \
          .partition("/")[0] \
          .partition("?")[0] \
          .partition("#")[0] \
          .split("@")[-1] \
          .partition(":")[0] \
          .rstrip(".")

        registered_domain, tld = self._get_tld_extractor().extract(netloc)
        if not tld and netloc and netloc[0].isdigit():
            try:
                is_ip = socket.inet_aton(netloc)
                return ExtractResult('', netloc, '')
            except AttributeError:
                if IP_RE.match(netloc):
                    return ExtractResult('', netloc, '')
            except socket.error:
                pass

        subdomain, _, domain = registered_domain.rpartition('.')
        return ExtractResult(subdomain, domain, tld)

    def update(self, fetch_now=False):
        if os.path.exists(self.cache_file):
            os.unlink(self.cache_file)
        self._extractor = None
        if fetch_now:
            self._get_tld_extractor()

    def _get_tld_extractor(self):

        if self._extractor:
            return self._extractor

        if self.cache_file:
            try:
                with open(self.cache_file) as f:
                    self._extractor = _PublicSuffixListTLDExtractor(pickle.load(f))
                    return self._extractor
            except IOError as ioe:
                file_not_found = ioe.errno == errno.ENOENT
                if not file_not_found:
                  LOG.error("error reading TLD cache file %s: %s", self.cache_file, ioe)
            except Exception as ex:
                LOG.error("error reading TLD cache file %s: %s", self.cache_file, ex)

        tlds = frozenset()
        if self.suffix_list_url:
            raw_suffix_list_data = fetch_file(self.suffix_list_url)
            tlds = get_tlds_from_raw_suffix_list_data(raw_suffix_list_data)

        if not tlds:
            if self.fallback_to_snapshot:
                with pkg_resources.resource_stream(__name__, '.tld_set_snapshot') as snapshot_file:
                    self._extractor = _PublicSuffixListTLDExtractor(pickle.load(snapshot_file))
                    return self._extractor
            else:
                raise Exception("tlds is empty, but fallback_to_snapshot is set"
                                " to false. Cannot proceed without tlds.")

        LOG.info("computed TLDs: [%s, ...]", ', '.join(list(tlds)[:10]))
        if LOG.isEnabledFor(logging.DEBUG):
            import difflib
            with pkg_resources.resource_stream(__name__, '.tld_set_snapshot') as snapshot_file:
                snapshot = sorted(pickle.load(snapshot_file))
            new = sorted(tlds)
            for line in difflib.unified_diff(snapshot, new, fromfile=".tld_set_snapshot", tofile=self.cache_file):
                if sys.version_info < (3,):
                    sys.stderr.write(line.encode('utf-8') + "\n")
                else:
                    sys.stderr.write(line + "\n")

        if self.cache_file:
            try:
                with open(self.cache_file, 'wb') as f:
                    pickle.dump(tlds, f)
            except IOError as e:
                LOG.warn("unable to cache TLDs in file %s: %s", self.cache_file, e)

        self._extractor = _PublicSuffixListTLDExtractor(tlds)
        return self._extractor

TLD_EXTRACTOR = TLDExtract()

@wraps(TLD_EXTRACTOR.__call__)
def extract(url):
    return TLD_EXTRACTOR(url)

@wraps(TLD_EXTRACTOR.update)
def update(*args, **kwargs):
    return TLD_EXTRACTOR.update(*args, **kwargs)

<<<<<<< HEAD
def _PublicSuffixListSource():
    url = 'https://raw.github.com/mozilla/mozilla-central/master/netwerk/dns/effective_tld_names.dat'
    try:
        page = unicode(urlopen(url).read(), 'utf-8')
    except Exception as e:
        LOG.exception('Exception reading Public Suffix List url ' + url + '. Consider using a mirror or constructing your TLDExtract with `fetch=False`.')
        page = ''
=======
def get_tlds_from_raw_suffix_list_data(suffix_list_source):
    tld_finder = re.compile(r'^(?P<tld>[.*!]*\w[\S]*)', re.UNICODE | re.MULTILINE)
    tld_iter = (m.group('tld') for m in tld_finder.finditer(suffix_list_source))
    return frozenset(tld_iter)


def fetch_file(url):
    """ Fetch the file and decode it from UTF-8 encoding to Python unicode.
    """
    conn = urlopen(url)
    try:
        s = conn.read()
    except URLError as e:
        LOG.error(e)
        s = ''
    return _decode_utf8(s)

def _decode_utf8(s):
    """ Decode from utf8 to Python unicode string.

    The suffix list, wherever its origin, should be UTF-8 encoded.
    """
    return unicode(s, 'utf-8')
>>>>>>> d256649f


class _PublicSuffixListTLDExtractor(object):
    def __init__(self, tlds):
        self.tlds = tlds

    def extract(self, netloc):
        spl = netloc.split('.')
        lower_spl = tuple(el.lower() for el in spl)
        for i in range(len(spl)):
            maybe_tld = '.'.join(lower_spl[i:])
            exception_tld = '!' + maybe_tld
            if exception_tld in self.tlds:
                return '.'.join(spl[:i+1]), '.'.join(spl[i+1:])

            if maybe_tld in self.tlds:
                return '.'.join(spl[:i]), '.'.join(spl[i:])

            wildcard_tld = '*.' + '.'.join(lower_spl[i+1:])
            if wildcard_tld in self.tlds:
                return '.'.join(spl[:i]), '.'.join(spl[i:])

        return netloc, ''


def main():
    import argparse

    logging.basicConfig()

    distribution = pkg_resources.get_distribution('tldextract')

    parser = argparse.ArgumentParser(
        version='%(prog)s ' + distribution.version,
        description='Parse hostname from a url or fqdn')

    parser.add_argument('input', metavar='fqdn|url',
                        type=unicode, nargs='*', help='fqdn or url')

    parser.add_argument('-u', '--update', default=False, action='store_true', help='force fetch the latest TLD definitions')
    parser.add_argument('-c', '--cache_file', help='use an alternate TLD definition file')

    args = parser.parse_args()

    if args.cache_file:
        TLD_EXTRACTOR.cache_file = args.cache_file

    if args.update:
        TLD_EXTRACTOR.update(True)
    elif len(args.input) is 0:
        parser.print_usage()
        exit(1)

    for i in args.input:
        print(' '.join(extract(i)))

if __name__ == "__main__":
    main()<|MERGE_RESOLUTION|>--- conflicted
+++ resolved
@@ -50,11 +50,7 @@
 import socket
 try: # pragma: no cover
     # Python 2
-<<<<<<< HEAD
     from urllib2 import urlopen
-=======
-    from urllib2 import urlopen, URLError, Request
->>>>>>> d256649f
     from urlparse import scheme_chars
 except ImportError: # pragma: no cover
     # Python 3
@@ -68,7 +64,7 @@
 CACHE_FILE = os.path.expanduser(os.environ.get("TLDEXTRACT_CACHE", CACHE_FILE_DEFAULT))
 
 PUBLIC_SUFFIX_LIST_URL = \
-    'http://mxr.mozilla.org/mozilla-central/source/netwerk/dns/effective_tld_names.dat?raw=1'
+    'https://raw.github.com/mozilla/mozilla-central/master/netwerk/dns/effective_tld_names.dat'
 
 SCHEME_RE = re.compile(r'^([' + scheme_chars + ']+:)?//')
 IP_RE = re.compile(r'^(([0-9]|[1-9][0-9]|1[0-9]{2}|2[0-4][0-9]|25[0-5])\.){3}([0-9]|[1-9][0-9]|1[0-9]{2}|2[0-4][0-9]|25[0-5])$')
@@ -277,20 +273,10 @@
 def update(*args, **kwargs):
     return TLD_EXTRACTOR.update(*args, **kwargs)
 
-<<<<<<< HEAD
-def _PublicSuffixListSource():
-    url = 'https://raw.github.com/mozilla/mozilla-central/master/netwerk/dns/effective_tld_names.dat'
-    try:
-        page = unicode(urlopen(url).read(), 'utf-8')
-    except Exception as e:
-        LOG.exception('Exception reading Public Suffix List url ' + url + '. Consider using a mirror or constructing your TLDExtract with `fetch=False`.')
-        page = ''
-=======
 def get_tlds_from_raw_suffix_list_data(suffix_list_source):
     tld_finder = re.compile(r'^(?P<tld>[.*!]*\w[\S]*)', re.UNICODE | re.MULTILINE)
     tld_iter = (m.group('tld') for m in tld_finder.finditer(suffix_list_source))
     return frozenset(tld_iter)
-
 
 def fetch_file(url):
     """ Fetch the file and decode it from UTF-8 encoding to Python unicode.
@@ -298,8 +284,8 @@
     conn = urlopen(url)
     try:
         s = conn.read()
-    except URLError as e:
-        LOG.error(e)
+    except Exception as e:
+        LOG.exception('Exception reading Public Suffix List url ' + url + '. Consider using a mirror or constructing your TLDExtract with `fetch=False`.')
         s = ''
     return _decode_utf8(s)
 
@@ -309,8 +295,6 @@
     The suffix list, wherever its origin, should be UTF-8 encoded.
     """
     return unicode(s, 'utf-8')
->>>>>>> d256649f
-
 
 class _PublicSuffixListTLDExtractor(object):
     def __init__(self, tlds):
